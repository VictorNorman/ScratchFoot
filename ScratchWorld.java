import greenfoot.*;  // (World, Actor, GreenfootImage, Greenfoot and MouseInfo)

import java.util.ArrayList;
import java.util.LinkedList;
import java.util.HashMap;
import java.lang.Class;
import java.awt.Color;
import java.lang.reflect.*;

/**
 * Write a description of class ScratchWorld here.
 * 
 * @author (your name) 
 * @version (a version number or a date)
 */
public class ScratchWorld extends World
{

    // Keep track of the number of times act() is called here and in all the Actors.
    // This "frameNumber" is used for handling broadcast messages.
    private long frameNumber = 0L;

    // Record the time, in milliseconds, when the scenario was started, so that 
    // we can return the correct value when the built-in "timer" variable is referenced.
    private long startTime;

    // These private variables are used for displaying Scratch variables on
    // the screen.  In Scratch, you can choose to show a variable.  This
    // causes a little box to be displayed that shows the variable's name
    // and its value.  When multiple variables are displayed, they are
    // initially tiled along the left side from top to bottom.  We need to
    // keep track of this x,y pair so we can tile the variable-display
    // objects.
    private int varXloc = 5;
    private int varYloc = 10;
    private final static int VAR_Y_OFFSET = 25;

    // These variable manage the list of backgrounds.
    private int currBackdrop = 0;

    // Maintain a mapping from spriteName (a String) to the sprite object.
    // TODO: need to test whether this works or should work with clones.
    HashMap<String, Scratch> sprites = new HashMap();
    
    // This variable tracks whether the mouse is pressed
    private boolean isMouseDown;

    /*
     * this class is just a pairing of backdrop image with its name.
     */
    private class Backdrop {
        GreenfootImage img;
        String name;

        public Backdrop(GreenfootImage img, String name) {
            this.img = img;
            this.name = name;
        }
    }
    private ArrayList<Backdrop> backdrops = new ArrayList<Backdrop>();


    /*
     * This is used for storing bcast message in the string for handling broadcasts,
     * and for storing the sprite to clone in the string for handling cloning.
     */
    private class StringFrameNumPair {
        public String str;
        public long frameNum;   // the frame # this message should be sent in.

        public StringFrameNumPair(String str, long frame) {
            this.str = str;
            this.frameNum = frame;
        }
    }

    // A list of pending broadcast messages.
    private LinkedList<StringFrameNumPair> mesgs = new LinkedList<StringFrameNumPair>();

    // A list of pending clone requests.
    private LinkedList<StringFrameNumPair> sprs2Clone = new LinkedList<StringFrameNumPair>();


    // Keep an array of the classes in this world in order to support
    // changing of the "paint order" -- which objects are painted on top of
    // others.  In Greenfoot, you can only specify this by class, not by
    // individual objects in a class.  Classes are added dynamically by
    // ScratchActor calling addClassToWorld() in its constructor or
    // addedToWorld() function.  Individual actors' code can call
    // goToFront(), etc., to change the paint order.
    private ArrayList<Class> clses4PaintOrder = new ArrayList<Class>();

    /**
     * Constructor for objects of class ScratchWorld.
     */
    public ScratchWorld(int width, int height, int cellSize)
    {    
        super(width, height, cellSize);
    }

    /**
     * Constructor that creates the default screen size for Scratch -- 480 by 360.
     */
    public ScratchWorld()
    {
        this(480, 360, 1);
    }

    public final void act() 
    {
        // Record the time in milliseconds when the world is started, so
        // that the "timer" variable can get the correct time in seconds
        // and 1/10th of seconds since the scenario started.
        if (frameNumber == 0) {
            startTime = System.currentTimeMillis();
        }

        // System.out.println("-------------------------------------");
        frameNumber++;
        // System.out.println("ScratchWorld: starting frame " + frameNumber);

        if (mesgs.size() != 0) {
            // Go through the messages in the bcast message list and remove the
            // first ones that are old -- with frameNumber in the past.
            while (true) {
                StringFrameNumPair bcmsg = mesgs.peekFirst();
                if (bcmsg != null && bcmsg.frameNum < frameNumber) {
                    mesgs.removeFirst();
                } else {
                    // The list is empty or the pending messages are for the next
                    // iteration.
                    break;
                }
            }
        }
        if (sprs2Clone.size() != 0) {
            // Go through the messages in the bcast message list and remove the
            // first ones that are old -- with frameNumber in the past.
            while (true) {
                StringFrameNumPair spr = sprs2Clone.peekFirst();
                if (spr != null && spr.frameNum < frameNumber) {
                    sprs2Clone.removeFirst();
                } else {
                    // The list is empty or the pending clones are for the next
                    // iteration.
                    break;
                }
            }
        }
<<<<<<< HEAD
=======
        
        // This tracks whether the mouse is pressed by using the fact that 
        // mouseClickCount is > 0 when the mouse is released, and drag ended works 
        // outside the greenfoot window. 
        MouseInfo mi = Greenfoot.getMouseInfo();
        boolean dragEnd = Greenfoot.mouseDragEnded(null);
        boolean pressed = Greenfoot.mousePressed(null);
        // Iterate through all on-screen objects to check if they have been clicked
        if (mi != null) {
            if (mi.getClickCount() > 0 || dragEnd) {
                isMouseDown = false;
            }
        } else if (dragEnd) {
            isMouseDown = false;
        }
        if (pressed) {
            isMouseDown = true;
        }
>>>>>>> aa8ac8e4
    }

    /**
     * Override World's started() method to add variables to be displayed.
     */
    public void started()
    {
        // Add variables to be displayed to the world automatically so that
        // code  doesn't have to do it.
        for (Variable v : varsToDisplay) {
            v.addToWorld(this);
        }
    }

    /**
     * Not to be called by users.
     */
    public boolean bcastPending(String message)
    {
        for (StringFrameNumPair bcmsg : mesgs) {
            // Look for the correct message, to be triggered in the frame.
            if (bcmsg.str == message && bcmsg.frameNum == frameNumber) {
                return true;
            }
        }
        return false;
    }

    /**
     * Not to be called by the user: register a bcast message, to be sent to all 
     * Scratch Actors during the next frame.
     */
    public void registerBcast(String message)
    {
        // Create a new StringFrameNumPair object, saving the message string, and the
        // frame in which the actor's registered to receive this message
        // should execute their methods.  This frame is the *next* time
        // around -- thus we add 1 to the current frame number. 
        System.out.println("Adding message " + message +
<<<<<<< HEAD
			   " to bcastList with frame " + (frameNumber + 1));
=======
               " to bcastList with frame " + (frameNumber + 1));
>>>>>>> aa8ac8e4
        StringFrameNumPair msg = new StringFrameNumPair(message, frameNumber + 1);
        mesgs.addLast(msg);
    }

    /**
     * Not to be called by users -- only by Scratch.
     * return true if there is a clone pending for the given sprite name.
     */
    public boolean clonePending(String sprName)
    {
        for (StringFrameNumPair spr : sprs2Clone) {
            // Look for the correct sprite name, to be triggered in the frame.
            if (spr.str == sprName && spr.frameNum == frameNumber) {
                return true;
            }
        }
        return false;
    }

    // add the given sprite name to the list of pending clone requests.
    public void registerCloneSpriteName(String sprName)
    {
        // Create a new StringFrameNumPair object, saving the sprName
        // string, and the frame in which the actor should be cloned.
        // This frame is the *next* time around -- thus we add 1 to the
        // current frame number.  
        System.out.println("Adding sprite " + sprName +
<<<<<<< HEAD
			   " to sprs2Clone with frame " + (frameNumber + 1));
=======
               " to sprs2Clone with frame " + (frameNumber + 1));
>>>>>>> aa8ac8e4
        StringFrameNumPair spr = new StringFrameNumPair(sprName, frameNumber + 1);
        sprs2Clone.addLast(spr);
    }


    /**
<<<<<<< HEAD
=======
     *  return whether or not the mouse is currently pressed on this world
     */
    public boolean isMouseDown() 
    {
        return isMouseDown;
    }
    
    /**
>>>>>>> aa8ac8e4
     * return the current number of times each Scratch Actor has had its
     * registered callbacks called. 
     * (i.e., how many times each act() has been called.)
     */
    public long getFrameNumber() 
    {
        return frameNumber;
    }

    /**
     * Not to be called by users.
     */
    public int getDisplayVarYLoc()
    {
        int t = varYloc;
        varYloc += VAR_Y_OFFSET;
        return t;
    }

    /**
     * Not to be called by users.
     */
    public int getDisplayVarXLoc()
    {
        return varXloc;
    }

    /**
     * redisplay the backdrop, without any modifications to it.
     * Not available in Scratch.
     */
    public void clearBackdrop()
    {
        setBackground(new GreenfootImage(backdrops.get(currBackdrop).img));
    }

    /**
     * add a new backdrop, with the given name.
     * Many backdrops come with Greenfoot, but can be tough to find.  On my
     * Mac, they are at /Applications/Greenfoot\
     * 2.4.2/Greenfoot.app/Contents/Resources/Java/greenfoot/imagelib/backgrounds/ 
     */
    public void addBackdrop(String backdropFile, String backdropName)
    {
        backdrops.add(new Backdrop(new GreenfootImage(backdropFile), backdropName));
    }

    /**
     * switch to the next backdrop.
     */
    public void nextBackdrop()
    {
        currBackdrop = (currBackdrop + 1) % backdrops.size();
        setBackground(new GreenfootImage(backdrops.get(currBackdrop).img));
    }

    /**
     * switch to the previous backdrop.
     */
    public void previousBackdrop()
    {
        currBackdrop--;
        if (currBackdrop < 0) {
            currBackdrop = backdrops.size() - 1;
        }
        setBackground(new GreenfootImage(backdrops.get(currBackdrop).img));
    }

    /**
     * return the index of the current backdrop.
     */
    public int getBackdropNumber() 
    {
        return currBackdrop;
    }

    /**
     * set the current backdrop number to the given value.
     */
    public void setBackdropNumber(int num)
    {
        currBackdrop = num;
        // TODO: check num to make sure it is valid before setting it.
        setBackground(new GreenfootImage(backdrops.get(currBackdrop).img));
    }

    /**
     * return the name of the current backdrop
     */
    public String getBackdropName()
    {
        return backdrops.get(currBackdrop).name;
    }

    /**
     * switch backdrop to the one with the given name.
     */
    public void switchBackdropTo(String backdropName)
    {
        for (int i = 0; i < backdrops.size(); i++) {
            if (backdrops.get(i).name.equals(backdropName)) {
                currBackdrop = i;
                setBackground(new GreenfootImage(backdrops.get(currBackdrop).img));
                return;
            }
        }
        // Do nothing if the given backdropName is not found.  (Should
        // perhaps issue a warning/error?) 
    }

    /**
     * rename the default backdrop.  (Only available through the GUI in scratch.)
     */
    public void renameDefaultBackdrop(String newName) 
    {
        backdrops.get(0).name = newName;
    }

    /* 
     * Paint order stuff.
     */

    // Convert ArrayList of classes into array and call setPaintOrder in Greenfoot.World.
    private void setPaintOrderInGF()
    {
        Class[] temp = new Class[clses4PaintOrder.size()];
        for (int i = 0; i < clses4PaintOrder.size(); i++) {
            temp[i] = clses4PaintOrder.get(i);
        }
        setPaintOrder(temp);
    }

    //
    // Called by Scratch Actor from addedToWorld() to register the actor's class 
    // in the paint order.
    //

    public int getLayer(Class cls)
    {
        return clses4PaintOrder.indexOf(cls);
    }

    public void addToPaintOrder(Class cls)
    {
        System.out.println("addToClasses called with class " + cls);
        if (clses4PaintOrder.contains(cls)) {
            return;
        }

        clses4PaintOrder.add(cls);
        System.out.println("addToClasses: clses list is now " + clses4PaintOrder);
        setPaintOrderInGF();
    }

    public void moveClassToFront(Class cls)
    {
        if (! clses4PaintOrder.contains(cls)) {
            System.err.println("Error: moveClassToFront: class " + cls + " not found");
            return;
        }
        clses4PaintOrder.remove(cls);
        clses4PaintOrder.add(0, cls);
        setPaintOrderInGF();
    }

    public void moveClassBackNLayers(Class cls, int n)
    {
        int idx = clses4PaintOrder.indexOf(cls);
        if (idx < 0) {
            System.err.println("Error: moveClassBackNLayers: class " + cls + " not found");
            return;
        }
        clses4PaintOrder.remove(idx);
        if (idx + n <= clses4PaintOrder.size()) {
            clses4PaintOrder.add(idx + n, cls);    // insert it.
        } else {
            clses4PaintOrder.add(cls);   // append it.
        }

        setPaintOrderInGF();
    }

    public void moveClassForwardNLayers(Class cls, int n)
    {
        int idx = clses4PaintOrder.indexOf(cls);
        if (idx < 0) {
            System.err.println("Error: moveClassBackNLayers: class " + cls + " not found");
            return;
        }
        clses4PaintOrder.remove(idx);
        if (idx - n <= clses4PaintOrder.size()) {
            clses4PaintOrder.add(idx - n, cls);    // insert it.
        } else {
            clses4PaintOrder.add(0, cls);
        }

        setPaintOrderInGF();
    }

    public void moveClassToLayerN(Class cls, int n)
    {
        int idx = clses4PaintOrder.indexOf(cls);
        if (idx < 0) {
            System.err.println("Error: moveClassBackNLayers: class " + cls + " not found");
            return;
        }
        if (idx == n) {
            return;  // don't have to move it at all.
        }
        clses4PaintOrder.remove(idx);
        if (n < 0) {
            clses4PaintOrder.add(0, cls);
        } else if (n >= clses4PaintOrder.size()) {
            clses4PaintOrder.add(cls);            // put it at the end.
        } else {
            clses4PaintOrder.add(n, cls);         // insert it.
        }

        setPaintOrderInGF();
    }

    /**
     * Get the time, in seconds and tenths of seconds, from when the scenario started.
     */
    public double getTimer() 
    {
        long diff = System.currentTimeMillis() - startTime;
        // divide by 100 (integer division) to get number of tenths of
        // seconds. Then divide by 10.0 to get floating point result in seconds.
        return (diff / 100) / 10.0;
    }

    /**
     * Reset the timer to 0.0
     */
    public void resetTimer() 
    {
        startTime = 0;
    }    

    /* -------------------  Global Variables ------------------------ */
    /* This code is almost an exact copy from the Scratch.java class, but
    I don't want to move it to a separate class because I want to keep only
    two classes -- one a subclass of World and one a subclass of Actor. -- author */

    private class Variable extends Actor 
    {
        private final Color textColor = Color.black;
        private final Color bgColor = Color.gray;

        private Object value;
        private String text;
        private boolean valChanged = true;
        private boolean display = true;           // is the variable supposed to be displayed or hidden?
        private boolean addedToWorldYet = false;  // has this object been added to the world yet?
        private int xLoc, yLoc;                   // initial location of the image.

        public Variable(String varName, Object val)
        {
            text = varName;
            value = val;
            valChanged = true;

            String dispStr = text + value + 2;   // add 2 for padding.  Remove later...
            int stringLength = dispStr.length() * 10;
            setImage(new GreenfootImage(stringLength, 16));      // TODO: remove this?
            // Doing the following causes an exception because updateImage() accesses the location of
            // variables' x/y, which haven't been set yet in the world.
            // updateImage();
        }

        public void act()
        {
            updateImage();
        }

        /**
         * Update the value.  The value on the screen will be updated next time act()
         * is called for this object.
         */
        public void set(Object newVal)
        {
            value = newVal;
            valChanged = true;
        }

        /**
         * @return the value.
         */
        public Object get()
        {
            return value;
        }

        /**
         * Update the image being displayed.
         */
        private void updateImage()
        {
            if (! display) {
                // System.out.println("Variable.updateImage: calling clear");
                getImage().clear();
                return;
            }
            if (valChanged) {
                // To support the user pausing the scenario and moving the Variable display box
                // to a new location, we will read the actual xLoc and yLoc from the actor,
                // but also subtract the current width/height.  (Note: this has to be done before
                // recomputing a possible new width/height in the code below.)
                xLoc = getX() - getImage().getWidth() / 2; 
                yLoc = getY() - getImage().getHeight() / 2;
                
                String dispStr = text + value;
                int stringLength = (dispStr.length() + 1) * 7;
                // Create a gray background under the variable's name.
                GreenfootImage image = new GreenfootImage(stringLength, 20);
                image.setColor(bgColor);
                image.fill();
                // Create orange background under the variable's value.
                image.setColor(Color.decode("#EE7D16"));
                image.fillRect((int) (text.length() * 6.5 + 1), 3, (value + "").length() * 10, 15);

                image.setColor(textColor);
                // System.out.println("Variable.updateImage: creating with value " + text + " " + value);
                image.drawString(text + " " + value, 1, 15);
                setImage(image);

                // Because the size of the image may have changed (to accommodate a longer
                // or shorter string to display), and because we want all images tiled nicely
                // along the left side of the screen, and because Greenfoot places images based
                // on the center of the image, we have to calculate a new location for
                // each image, each time.
                setLocation(xLoc + getImage().getWidth() / 2, yLoc + getImage().getHeight() / 2);
                
                // setLocation(getX(), getY());
                valChanged = false;
            }
        }

        /**
         * Add the Variable actor to the world so that it can be displayed.
         */
        public void addToWorld(ScratchWorld sw)
        {
            super.addedToWorld(sw);
            if (! addedToWorldYet) {
                // Insert into the world.  Need to compute the width of the object because
                // addObject() uses x, y as the center of the image, and we want all these
                // displayed variable images to be lined up along the left side of the 
                // screen.
                int w = getImage().getWidth();
                int h = getImage().getHeight();
                // store the original x and y locations of the image.  These are used later
                // when the image is resized, so that we can keep the image lined up along
                // the left side of the screen.
                xLoc = sw.getDisplayVarXLoc();
                yLoc = sw.getDisplayVarYLoc();
                sw.addObject(this, xLoc + (int) (w / 2.0), (int) (yLoc + (h / 2.0)));
                addedToWorldYet = true;
                show();
            }
        }

        /**
         * mark that this variable's value should be displayed on the Scratch screen.
         */
        public void show()
        {
            display = true;
            valChanged = true;      // make sure we display the value in next act() iteration.
        }

        /**
         * mark that this variable's value should not be displayed on the Scratch screen.
         */
        public void hide()
        {
            display = false;
            valChanged = true;  // make sure we don't display the value in next act() iteration.
        }
    }

    public class IntVar extends Variable {

        public IntVar(String name, int initVal) {
            super(name, (Object) initVal);
        }

        public Integer get() { return (Integer) super.get(); }
    }
    public class StringVar extends Variable {

        public StringVar(String name, String initVal) {
            super(name, (Object) initVal);
        }

        public String get() { return (String) super.get(); }
    }
    public class DoubleVar extends Variable {

        public DoubleVar(String name, double initVal) {
            super(name, (Object) initVal);
        }

        public Double get() { return (Double) super.get(); }
    }
    public class BooleanVar extends Variable {

        public BooleanVar(String name, boolean initVal) {
            super(name, (Object) initVal);
        }

        public Boolean get() { return (Boolean) super.get(); }
    }

    private ArrayList<Variable> varsToDisplay = new ArrayList<Variable>();

    /**
     * Create an integer variable whose value will be displayed on the screen.
     */
    public IntVar createIntVariable(String varName, int initVal)
    {
        IntVar newVar = new IntVar(varName, initVal);
        varsToDisplay.add(newVar);
        return newVar; 
    }

    /**
     * Create a String variable whose value will be displayed on the screen.
     */
    public StringVar createStringVariable(String varName, String val)
    {
        StringVar newVar = new StringVar(varName, val);
        varsToDisplay.add(newVar);
        return newVar; 
    }

    /**
     * Create a double variable whose value will be displayed on the screen.
     */
    public DoubleVar createDoubleVariable(String varName, double val)
    {
        DoubleVar newVar = new DoubleVar(varName, val);
        varsToDisplay.add(newVar);
        return newVar; 
    }

    /**
     * Create a boolean variable whose value will be displayed on the screen.
     */
    public BooleanVar createBooleanVariable(String varName, boolean val)
    {
        BooleanVar newVar = new BooleanVar(varName, val);
        varsToDisplay.add(newVar);
        return newVar; 
    }

    private int translateToGreenfootX(int x) 
    {
        return x + getWidth() / 2;
    }

    /*
     * Scratch's (0, 0) is in the middle, with y increasing y up, while greenfoot's 0, 0 is in 
     * the upper-left corner with y increasing downward.
     */
    private int translateToGreenfootY(int y) 
    {
        return getHeight() / 2 - y;
    }

    /**
     * Add a new Sprite to the world, given the Sprite's class name.
     * (This simplifies Greenfoot's standard addObject() call.)
     * Note that initX and initY are in the Scratch coordinate system
     * (0, 0 = middle).
     */
    public void addSprite(String spriteClass, int initX, int initY) 
    {
        /*
         * 1. convert classname to class instance.
         * 2. call addObject() on the new instance at 0, 0.
         * 3. record mapping of class name -> object, so that sprites can do stuff like
         *    isTouching(objectName), not having to have a reference to the actual object.
         */
        Class clazz;

        try {
            clazz = Class.forName(spriteClass);
        } catch (ClassNotFoundException x) {
            x.printStackTrace();
            return;
        }
        Scratch sprite;
        try {
            Constructor ctor = clazz.getDeclaredConstructor();
            ctor.setAccessible(true);
            
            // Call the Scratch constructor here.
            sprite = (Scratch) ctor.newInstance();
        } catch (InstantiationException x) {
            x.printStackTrace();
            return;
        } catch (InvocationTargetException x) {
            x.printStackTrace();
            return;
        } catch (IllegalAccessException x) {
            x.printStackTrace();
            return;
        } catch (java.lang.NoSuchMethodException x) {
            x.printStackTrace();
            return;
        }

        // Tell the Greenfoot world about this new sprite.  Put it in the middle of the canvas.
        addObject(sprite, translateToGreenfootX(initX), translateToGreenfootY(initY));

        // Add to the hashmap.
        sprites.put(spriteClass, sprite);
    }

    // TODO: override remove() to remove objects from the sprites hashmap.

    /**
     * return the Scratch object identified by the given name, or null if 
     * it does not exist.
     */
    public Scratch getActorByName(String name) 
    {
        return sprites.get(name);
    }

}<|MERGE_RESOLUTION|>--- conflicted
+++ resolved
@@ -147,8 +147,6 @@
                 }
             }
         }
-<<<<<<< HEAD
-=======
         
         // This tracks whether the mouse is pressed by using the fact that 
         // mouseClickCount is > 0 when the mouse is released, and drag ended works 
@@ -167,7 +165,6 @@
         if (pressed) {
             isMouseDown = true;
         }
->>>>>>> aa8ac8e4
     }
 
     /**
@@ -207,11 +204,7 @@
         // should execute their methods.  This frame is the *next* time
         // around -- thus we add 1 to the current frame number. 
         System.out.println("Adding message " + message +
-<<<<<<< HEAD
-			   " to bcastList with frame " + (frameNumber + 1));
-=======
-               " to bcastList with frame " + (frameNumber + 1));
->>>>>>> aa8ac8e4
+                           " to bcastList with frame " + (frameNumber + 1));
         StringFrameNumPair msg = new StringFrameNumPair(message, frameNumber + 1);
         mesgs.addLast(msg);
     }
@@ -239,19 +232,13 @@
         // This frame is the *next* time around -- thus we add 1 to the
         // current frame number.  
         System.out.println("Adding sprite " + sprName +
-<<<<<<< HEAD
-			   " to sprs2Clone with frame " + (frameNumber + 1));
-=======
-               " to sprs2Clone with frame " + (frameNumber + 1));
->>>>>>> aa8ac8e4
+                           " to sprs2Clone with frame " + (frameNumber + 1));
         StringFrameNumPair spr = new StringFrameNumPair(sprName, frameNumber + 1);
         sprs2Clone.addLast(spr);
     }
 
 
     /**
-<<<<<<< HEAD
-=======
      *  return whether or not the mouse is currently pressed on this world
      */
     public boolean isMouseDown() 
@@ -260,7 +247,6 @@
     }
     
     /**
->>>>>>> aa8ac8e4
      * return the current number of times each Scratch Actor has had its
      * registered callbacks called. 
      * (i.e., how many times each act() has been called.)
