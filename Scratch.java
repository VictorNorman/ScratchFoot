--- conflicted
+++ resolved
@@ -287,10 +287,6 @@
             }
             // System.out.println(methodToCall + ": perfSeq: done");
         }
-<<<<<<< HEAD
-=======
-    
->>>>>>> d4e37269
     }
     // Keep a list of all the "plain" sequences.
     private ArrayList<Sequence> sequences = new ArrayList<Sequence>();
@@ -833,10 +829,6 @@
                 seq.performSequence();
             } 
         }
-<<<<<<< HEAD
-=======
-    
->>>>>>> d4e37269
 
         if (sayActor != null) {
             sayActorUpdateLocation();
@@ -914,11 +906,7 @@
         cloneStartSeqs.add(cb);
         cb.start();
         // System.out.println("whenIStartAsAClone: method registered for class " +
-<<<<<<< HEAD
         //         this.getClass().getName() + "; sequence obj created.");
-=======
-    //         this.getClass().getName() + "; sequence obj created.");
->>>>>>> d4e37269
     }
 
     
@@ -944,50 +932,34 @@
      */
     public void createCloneOfMyself()
     {
+        createCloneOf(this);
+    }
+
+    /**
+     * createCloneOf: create a clone of the given Scratch actor.
+     */
+    public void createCloneOf(String spriteName)
+    {
+        createCloneOf(getWorld().getActorByName(spriteName));
+    }
+    
+    /**
+     * createCloneOf: create a clone of the given Scratch actor.
+     */
+    public void createCloneOf(Scratch actor)
+    {
         // Create a new Object, which is a subclass of Scratch (the same class as "this").
-        Object clone = callConstructor();
-
-<<<<<<< HEAD
+        Object clone = callConstructor(actor);
+
         // System.out.println("createCloneOfMyself: called copy constructor to get object of type " + 
         //    clone.getClass().getName() + ". Now, calling addObject()");
         getWorld().addObject((Scratch)clone, translateToGreenfootX(actor.getX()), 
-            translateToGreenfootY(actor.getY()));
+			     translateToGreenfootY(actor.getY()));
 
         // NOTE: Scratch does NOT run the "when added as clone" block when a clone of another
         // Sprite is created, so we won't either.
 
-        getWorld().registerCloneSpriteName(actor.getClass().getName());
-=======
-        System.out.println("createCloneOfMyself: called copy constructor to get object of type " + 
-           clone.getClass().getName() + ". Now, calling addObject()");
-        ((ScratchWorld) getWorld()).addObject((Scratch)clone, super.getX(), super.getY());
-
-        ((ScratchWorld) getWorld()).registerCloneSpriteName(this.getClass().getName());
->>>>>>> d4e37269
-        System.out.println("Clone request done");
-    }
-
-    /**
-     * createCloneOf: create a clone of the given Scratch actor.
-     */
-    public void createCloneOf(Scratch actor)
-    {
-<<<<<<< HEAD
-        createCloneOf(getWorld().getActorByName(spriteName));
-=======
-        // Create a new Object, which is a subclass of Scratch (the same class as "this").
-        Object clone = callConstructor(actor);
-
-        // System.out.println("createCloneOfMyself: called copy constructor to get object of type " + 
-        //    clone.getClass().getName() + ". Now, calling addObject()");
-        ((ScratchWorld) getWorld()).addObject((Scratch)clone, translateToGreenfootX(actor.getX()), 
-            translateToGreenfootY(actor.getY()));
-
-        // NOTE: Scratch does NOT run the "when added as clone" block when a clone of another
-        // Sprite is created, so we won't either.
-
         System.out.println("Clone added");        
->>>>>>> d4e37269
     }
 
 
@@ -2040,11 +2012,7 @@
      */
     public boolean isMouseDown()
     {
-<<<<<<< HEAD
         return getWorld().isMouseDown();
-=======
-        return ((ScratchWorld)getWorld()).isMouseDown();
->>>>>>> d4e37269
     }
 
     /**
